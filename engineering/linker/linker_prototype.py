--- conflicted
+++ resolved
@@ -95,6 +95,7 @@
 
     # Soccer/Football (International)
     (r'^MLS \d{2} :?', 'MLS'),  # Colon optional
+    (r'^MLS \d{1,3} \|', 'MLS')
     (r'^MLS NEXT PRO \d{2}', 'MLS NEXT PRO'),
     (r'^MLS Espanolⓧ \d{2}', 'MLS Espanol'),
     (r'^USA \| MLS \d{2}', 'USA | MLS'),
@@ -132,7 +133,6 @@
     (r'^MAX USA \d{2}:', 'MAX USA'),
     (r'^Viaplay NL \d{2}:', 'Viaplay NL'),
     (r'^Viaplay SE \d{2}:', 'Viaplay SE'),
-<<<<<<< HEAD
     (r'^Viaplay NO \d+', 'Viaplay NO'),  # No colon
     (r'^TV2 NO \d{2}:', 'TV2 NO'),
     (r'^Tv4 Play SE \d{2}:', 'Tv4 Play SE'),
@@ -151,10 +151,7 @@
     (r'^LIVE EVENT \d{2}', 'LIVE EVENT'),
     (r'^Dirtvision : EVENT \d{2}', 'Dirtvision'),
     (r'^Clubber \d{2}', 'Clubber'),
-    (r'^NCAA Softball \d{2}:', 'NCAA Softball'),
-=======
-    (r'^MLS \d{1,3} \|', 'MLS')
->>>>>>> 53ecc6f8
+    (r'^NCAA Softball \d{2}:', 'NCAA Softball')
 ]
 
 # ----------------------------
